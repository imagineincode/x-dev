--- conflicted
+++ resolved
@@ -63,7 +63,6 @@
 	} `json:"data"`
 }
 
-<<<<<<< HEAD
 type Post struct {
 	Text string `json:"text"`
 }
@@ -175,75 +174,6 @@
 	ResetTime time.Time `json:"ResetTime"`
 }
 
-=======
-type LastPostID struct {
-	InReplyToPostID string `json:"in_reply_to_tweet_id"`
-}
-
-type Tweet struct {
-	ID                  string            `json:"id"`
-	Text                string            `json:"text"`
-	EditHistoryTweetIDs []string          `json:"edit_history_tweet_ids,omitempty"`
-	AuthorID            string            `json:"author_id"`
-	CreatedAt           string            `json:"created_at"`
-	InReplyToUserID     string            `json:"in_reply_to_user_id,omitempty"`
-	ReferencedTweets    []ReferencedTweet `json:"referenced_tweets,omitempty"`
-	Entities            *Entities         `json:"entities,omitempty"`
-	Attachments         *Attachments      `json:"attachments,omitempty"`
-	PublicMetrics       PublicMetrics     `json:"public_metrics"`
-	Lang                string            `json:"lang,omitempty"`
-}
-
-type ReferencedTweet struct {
-	Type string `json:"type"`
-	ID   string `json:"id"`
-}
-
-type Entities struct {
-	URLs []URL `json:"urls,omitempty"`
-}
-
-type URL struct {
-	Start       int    `json:"start"`
-	End         int    `json:"end"`
-	URL         string `json:"url"`
-	ExpandedURL string `json:"expanded_url"`
-	DisplayURL  string `json:"display_url"`
-	MediaKey    string `json:"media_key,omitempty"`
-}
-
-type Attachments struct {
-	MediaKeys []string `json:"media_keys,omitempty"`
-}
-
-type PublicMetrics struct {
-	RetweetCount    int `json:"retweet_count"`
-	ReplyCount      int `json:"reply_count"`
-	LikeCount       int `json:"like_count"`
-	QuoteCount      int `json:"quote_count"`
-	BookmarkCount   int `json:"bookmark_count,omitempty"`
-	ImpressionCount int `json:"impression_count,omitempty"`
-}
-
-type Media struct {
-	MediaKey string `json:"media_key"`
-	Type     string `json:"type"`
-	URL      string `json:"url,omitempty"`
-}
-
-type RateLimitError struct {
-	Info           *RateLimitInfo
-	ResponseBody   string
-	RetryAfterSecs int
-}
-
-type RateLimitInfo struct {
-	Remaining int       `json:"Remaining"`
-	Limit     int       `json:"Limit"`
-	ResetTime time.Time `json:"ResetTime"`
-}
-
->>>>>>> defbe46e
 func (e *RateLimitError) Error() string {
 	return fmt.Sprintf("Rate limit exceeded. Retry after %d seconds. Details: %s",
 		e.RetryAfterSecs, e.ResponseBody)
