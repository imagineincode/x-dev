package api

import (
	"bytes"
	"context"
	"encoding/json"
	"fmt"
	"io"
	"log"
	"net/http"
	"net/url"
	"os"
	"strconv"
	"strings"
	"sync"
	"time"

	"x-dev/internal/models"
)

var callbackServer *http.Server

const (
	authEndpoint     = "https://twitter.com/i/oauth2/authorize"
	tknEndpoint      = "https://api.twitter.com/2/oauth2/token"
	callbackPort     = "8080"
	callbackEndpoint = "/callback"
)

func StartCallbackServer(ctx context.Context, wGroup *sync.WaitGroup, authState string) {
	mux := http.NewServeMux()
	mux.HandleFunc(callbackEndpoint, func(w http.ResponseWriter, r *http.Request) {
		handleCallback(ctx, w, r, authState)
	})

	callbackServer = &http.Server{
		Addr:              ":" + callbackPort,
		Handler:           mux,
		ReadHeaderTimeout: 5 * time.Second,
		ReadTimeout:       10 * time.Second,
		WriteTimeout:      10 * time.Second,
		IdleTimeout:       30 * time.Second,
		MaxHeaderBytes:    1 << 20,
		ErrorLog:          log.New(os.Stderr, "http: ", log.LstdFlags),
	}

	wGroup.Add(1)

	go func() {
		defer wGroup.Done()

		if err := callbackServer.ListenAndServe(); err != http.ErrServerClosed {
			fmt.Println("[ERROR] HTTP server error: ", err)
		}
	}()

	go func() {
		<-ctx.Done()
		shutdownCtx, cancel := context.WithTimeout(ctx, 5*time.Second)
		defer cancel()
		if err := callbackServer.Shutdown(shutdownCtx); err != nil {
			fmt.Println("[ERROR] server shutdown error: ", err)
		}
	}()
}

func handleCallback(ctx context.Context, w http.ResponseWriter, r *http.Request, authState string) {
	queryParams := r.URL.Query()
	state := queryParams.Get("state")
	code := queryParams.Get("code")

	if state != authState {
		http.Error(w, "invalid state parameter", http.StatusBadRequest)
		return
	}

	_, err := w.Write([]byte("Authorization successful! You can close this window."))
	if err != nil {
		fmt.Println("[ERROR] error writing response: ", err)
		http.Error(w, "Internal Server Error", http.StatusInternalServerError)
		return
	}

	if !models.SendAuthToken(code) {
		fmt.Println("[WARN] timeout sending auth code")
	}

	go func(ctx context.Context) {
		if err := callbackServer.Shutdown(ctx); err != nil {
			fmt.Println("[ERROR] error shutting down server: ", err)
		}
	}(ctx)
}

func CheckAccountType(ctx context.Context, accessToken string) (int, models.UserResponse, error) {
	ctx, cancel := context.WithTimeout(ctx, 30*time.Second)
	defer cancel()

	userURL := "https://api.twitter.com/2/users/me?user.fields=id,name,most_recent_tweet_id,username,verified,verified_type"

	req, err := http.NewRequestWithContext(ctx, http.MethodGet, userURL, nil)
	if err != nil {
		return 0, models.UserResponse{}, fmt.Errorf("error creating user request: %w", err)
	}

	req.Header.Set("Authorization", "Bearer "+accessToken)
	req.Header.Set("Content-Type", "application/json")

	client := &http.Client{
		Timeout: 30 * time.Second,
		Transport: &http.Transport{
			MaxIdleConns:        100,
			MaxIdleConnsPerHost: 10,
			IdleConnTimeout:     90 * time.Second,
		},
		CheckRedirect: func(req *http.Request, via []*http.Request) error {
			return nil
		},
		Jar: nil,
	}

	resp, err := client.Do(req)
	if err != nil {
		return 0, models.UserResponse{}, fmt.Errorf("error sending user request: %w", err)
	}

	defer resp.Body.Close()

	if resp.StatusCode != http.StatusOK {
		bodyBytes, _ := io.ReadAll(resp.Body)

		return 0, models.UserResponse{}, fmt.Errorf("error fetching user info, status code: %d, response: %s",
			resp.StatusCode, string(bodyBytes))
	}

	var userResp models.UserResponse

	if err := json.NewDecoder(resp.Body).Decode(&userResp); err != nil {
		return 0, models.UserResponse{}, fmt.Errorf("error decoding user response: %w", err)
	}

	var maxPostLength int
	if userResp.Data.Verified {
		maxPostLength = 4000
	} else {
		maxPostLength = 280
	}

	return maxPostLength, userResp, nil
}

<<<<<<< HEAD
func SendPost(ctx context.Context, text string, accessToken string) (*models.PostResponse, *models.RateLimitInfo, error) {
=======
func SendPost(ctx context.Context, text string, accessToken string) (*models.Tweet, *models.RateLimitInfo, error) {
>>>>>>> defbe46e
	ctx, cancel := context.WithTimeout(ctx, 30*time.Second)
	defer cancel()

	postURL := "https://api.twitter.com/2/tweets"
	postReq := models.Post{Text: text}

	jsonData, err := json.Marshal(postReq)
	if err != nil {
		return nil, nil, fmt.Errorf("error marshaling post request: %w", err)
	}

	req, err := http.NewRequestWithContext(ctx, http.MethodPost, postURL, bytes.NewBuffer(jsonData))
	if err != nil {
		return nil, nil, fmt.Errorf("error creating request: %w", err)
	}

	req.Header.Set("Authorization", "Bearer "+accessToken)
	req.Header.Set("Content-Type", "application/json")

	client := &http.Client{
		Timeout: 30 * time.Second,
		Transport: &http.Transport{
			MaxIdleConns:        100,
			MaxIdleConnsPerHost: 10,
			IdleConnTimeout:     90 * time.Second,
		},
		CheckRedirect: func(req *http.Request, via []*http.Request) error {
			return nil
		},
		Jar: nil,
	}

	resp, err := client.Do(req)
	if err != nil {
		return nil, nil, fmt.Errorf("error sending request: %w", err)
	}
	defer resp.Body.Close()

	rateLimitInfo, err := extractRateLimitInfo(resp)
	if err != nil {
		return nil, nil, fmt.Errorf("error extracting rate limit info: %w", err)
	}

	body, _ := io.ReadAll(resp.Body)

	if resp.StatusCode != http.StatusCreated && resp.StatusCode != http.StatusOK {
		return nil, rateLimitInfo, fmt.Errorf("error posting, status code: %d, response: %s",
			resp.StatusCode, string(body))
	}

	var postResp models.Tweet
	if err := json.Unmarshal(body, &postResp); err != nil {
		return nil, rateLimitInfo, fmt.Errorf("error unmarshaling post response: %w", err)
	}

	return &postResp, rateLimitInfo, nil
}

<<<<<<< HEAD
func SendReplyPost(ctx context.Context, threadPost *models.ReplyPost, accessToken string) (*models.PostResponse, *models.RateLimitInfo, error) {
=======
func SendReplyPost(ctx context.Context, threadPost *models.ThreadPost, accessToken string) (*models.Tweet, *models.RateLimitInfo, error) {
>>>>>>> defbe46e
	ctx, cancel := context.WithTimeout(ctx, 30*time.Second)
	defer cancel()

	postURL := "https://api.twitter.com/2/tweets"

	jsonData, err := json.Marshal(threadPost)
	if err != nil {
		return nil, nil, fmt.Errorf("error marshaling post request: %w", err)
	}

	req, err := http.NewRequestWithContext(ctx, http.MethodPost, postURL, bytes.NewBuffer(jsonData))
	if err != nil {
		return nil, nil, fmt.Errorf("error creating request: %w", err)
	}

	req.Header.Set("Authorization", "Bearer "+accessToken)
	req.Header.Set("Content-Type", "application/json")

	client := &http.Client{
		Timeout: 30 * time.Second,
		Transport: &http.Transport{
			MaxIdleConns:        100,
			MaxIdleConnsPerHost: 10,
			IdleConnTimeout:     90 * time.Second,
		},
		CheckRedirect: func(req *http.Request, via []*http.Request) error {
			return nil
		},
		Jar: nil,
	}

	resp, err := client.Do(req)
	if err != nil {
		return nil, nil, fmt.Errorf("error sending request: %w", err)
	}
	defer resp.Body.Close()

	body, _ := io.ReadAll(resp.Body)

	rateLimitInfo, err := extractRateLimitInfo(resp)
	if err != nil {
		return nil, nil, fmt.Errorf("error extracting rate limit info: %w", err)
	}

	if resp.StatusCode != http.StatusCreated && resp.StatusCode != http.StatusOK {
		return nil, rateLimitInfo, fmt.Errorf("error posting, status code: %d, response: %s",
			resp.StatusCode, string(body))
	}

	var postResp models.Tweet
	if err := json.Unmarshal(body, &postResp); err != nil {
		return nil, rateLimitInfo, fmt.Errorf("error unmarshaling post response: %w", err)
	}

	return &postResp, rateLimitInfo, nil
}

func GetHomeTimeline(ctx context.Context, userID string, accessToken string) (*models.TimelineResponse, *models.RateLimitInfo, error) {
	timelineURL := fmt.Sprintf("https://api.twitter.com/2/users/%s/timelines/reverse_chronological", userID)
	maxResults := 25
	userFields := []string{"id", "name", "username", "verified", "verified_type"}
	tweetFields := []string{"attachments", "author_id", "created_at", "id", "public_metrics", "text", "edit_history_tweet_ids", "referenced_tweets", "entities"}
	expansions := []string{"author_id", "attachments.media_keys"}

	query := url.Values{}
	query.Set("max_results", strconv.Itoa(maxResults))
	query.Set("tweet.fields", strings.Join(tweetFields, ","))
	query.Set("user.fields", strings.Join(userFields, ","))
	query.Set("expansions", strings.Join(expansions, ","))

	fullURL := fmt.Sprintf("%s?%s", timelineURL, query.Encode())

	ctx, cancel := context.WithTimeout(ctx, 30*time.Second)
	defer cancel()

	req, err := http.NewRequestWithContext(ctx, http.MethodGet, fullURL, nil)
	if err != nil {
		return nil, nil, fmt.Errorf("error creating user request: %w", err)
	}

	req.Header.Set("Authorization", "Bearer "+accessToken)
	req.Header.Set("Content-Type", "application/json")

	client := &http.Client{
		Timeout: 30 * time.Second,
		Transport: &http.Transport{
			MaxIdleConns:        100,
			MaxIdleConnsPerHost: 10,
			IdleConnTimeout:     90 * time.Second,
		},
		CheckRedirect: func(req *http.Request, via []*http.Request) error {
			return nil
		},
		Jar: nil,
	}

	resp, err := client.Do(req)
	if err != nil {
		return nil, nil, fmt.Errorf("error sending user request: %w", err)
	}
	defer resp.Body.Close()

	rateLimitInfo, err := extractRateLimitInfo(resp)
	if err != nil {
		return nil, nil, fmt.Errorf("error extracting rate limit info: %w", err)
	}

	if resp.StatusCode != http.StatusOK {
		bodyBytes, _ := io.ReadAll(resp.Body)
		return nil, rateLimitInfo, fmt.Errorf("status code: %d, api response: %s",
			resp.StatusCode, string(bodyBytes))
	}

	var timelineResp models.TimelineResponse
	if err := json.NewDecoder(resp.Body).Decode(&timelineResp); err != nil {
		return nil, rateLimitInfo, fmt.Errorf("error decoding user response: %w", err)
	}

	return &timelineResp, rateLimitInfo, nil
}

func extractRateLimitInfo(resp *http.Response) (*models.RateLimitInfo, error) {
	remainingStr := resp.Header.Get("X-Rate-Limit-Remaining")
	limitStr := resp.Header.Get("X-Rate-Limit-Limit")
	resetStr := resp.Header.Get("X-Rate-Limit-Reset")

	if remainingStr == "" || limitStr == "" || resetStr == "" {
		return &models.RateLimitInfo{}, nil
	}

	remaining, err := strconv.Atoi(remainingStr)
	if err != nil {
		return nil, fmt.Errorf("error parsing remaining rate limit: %w", err)
	}

	limit, err := strconv.Atoi(limitStr)
	if err != nil {
		return nil, fmt.Errorf("error parsing rate limit: %w", err)
	}

	resetTimestamp, err := strconv.ParseInt(resetStr, 10, 64)
	if err != nil {
		return nil, fmt.Errorf("error parsing rate limit reset timestamp: %w", err)
	}

	resetTime := time.Unix(resetTimestamp, 0)

	return &models.RateLimitInfo{
		Remaining: remaining,
		Limit:     limit,
		ResetTime: resetTime,
	}, nil
}<|MERGE_RESOLUTION|>--- conflicted
+++ resolved
@@ -149,11 +149,7 @@
 	return maxPostLength, userResp, nil
 }
 
-<<<<<<< HEAD
 func SendPost(ctx context.Context, text string, accessToken string) (*models.PostResponse, *models.RateLimitInfo, error) {
-=======
-func SendPost(ctx context.Context, text string, accessToken string) (*models.Tweet, *models.RateLimitInfo, error) {
->>>>>>> defbe46e
 	ctx, cancel := context.WithTimeout(ctx, 30*time.Second)
 	defer cancel()
 
@@ -212,11 +208,7 @@
 	return &postResp, rateLimitInfo, nil
 }
 
-<<<<<<< HEAD
 func SendReplyPost(ctx context.Context, threadPost *models.ReplyPost, accessToken string) (*models.PostResponse, *models.RateLimitInfo, error) {
-=======
-func SendReplyPost(ctx context.Context, threadPost *models.ThreadPost, accessToken string) (*models.Tweet, *models.RateLimitInfo, error) {
->>>>>>> defbe46e
 	ctx, cancel := context.WithTimeout(ctx, 30*time.Second)
 	defer cancel()
 
